<?xml version="1.0" encoding="UTF-8"?>
<configuration>
    <!-- 启用JansiConsoleAppender以确保控制台输出有颜色 -->
    <conversionRule conversionWord="clr" converterClass="org.springframework.boot.logging.logback.ColorConverter" />
    
    <!-- 确保日志目录存在 -->
    <timestamp key="bySecond" datePattern="yyyyMMdd'T'HHmmss"/>
    
    <!-- 定义日志文件存储位置 -->
    <property name="LOG_HOME" value="./logs" />
    
    <!-- 使用自定义的初始化监听器确保日志目录存在 -->
    <define name="LOGBACK_DIR_CHECK" class="ch.qos.logback.core.property.FileExistsPropertyDefiner">
        <path>${LOG_HOME}</path>
        <createIfMissing>true</createIfMissing>
    </define>
    
    <!-- 引入Spring Boot默认配置 -->
    <include resource="org/springframework/boot/logging/logback/defaults.xml" />
    
    <!-- 控制台输出配置 -->
    <appender name="CONSOLE" class="ch.qos.logback.core.ConsoleAppender">
        <encoder>
            <pattern>%d{yyyy-MM-dd HH:mm:ss.SSS} [%thread] %highlight(%-5level) %cyan(%logger{50}) - %msg%n</pattern>
            <charset>UTF-8</charset>
        </encoder>
    </appender>
    
    <!-- 文件输出配置 - 所有日志 -->
    <appender name="FILE" class="ch.qos.logback.core.rolling.RollingFileAppender">
        <file>${LOG_HOME}/xiaozhi-esp32-api.log</file>
        <rollingPolicy class="ch.qos.logback.core.rolling.SizeAndTimeBasedRollingPolicy">
            <fileNamePattern>${LOG_HOME}/xiaozhi-esp32-api.%d{yyyy-MM-dd}.%i.log</fileNamePattern>
            <maxFileSize>10MB</maxFileSize>
            <maxHistory>30</maxHistory>
            <totalSizeCap>2GB</totalSizeCap>
        </rollingPolicy>
        <encoder>
            <pattern>%d{yyyy-MM-dd HH:mm:ss.SSS} [%thread] %-5level %logger{50} - %msg%n</pattern>
            <charset>UTF-8</charset>
        </encoder>
    </appender>
    
    <!-- 文件输出配置 - 仅错误日志 -->
    <appender name="ERROR_FILE" class="ch.qos.logback.core.rolling.RollingFileAppender">
        <file>${LOG_HOME}/error.log</file>
        <filter class="ch.qos.logback.classic.filter.ThresholdFilter">
            <level>ERROR</level>
        </filter>
        <rollingPolicy class="ch.qos.logback.core.rolling.SizeAndTimeBasedRollingPolicy">
            <fileNamePattern>${LOG_HOME}/error.%d{yyyy-MM-dd}.%i.log</fileNamePattern>
            <maxFileSize>10MB</maxFileSize>
            <maxHistory>30</maxHistory>
            <totalSizeCap>1GB</totalSizeCap>
        </rollingPolicy>
        <encoder>
            <pattern>%d{yyyy-MM-dd HH:mm:ss.SSS} [%thread] %-5level %logger{50} - %msg%n</pattern>
            <charset>UTF-8</charset>
        </encoder>
    </appender>
    
    <!-- 开发环境配置 -->
    <springProfile name="dev">
        <root level="INFO">
            <appender-ref ref="CONSOLE" />
            <!-- 开发环境也记录日志文件 -->
            <appender-ref ref="FILE" />
            <appender-ref ref="ERROR_FILE" />
        </root>
        <logger name="xiaozhi" level="DEBUG" />
        <logger name="org.springframework.web" level="INFO" />
        <logger name="org.springboot.sample" level="INFO" />
    </springProfile>
    
    <!-- 测试环境配置 -->
    <springProfile name="test">
        <root level="INFO">
            <appender-ref ref="CONSOLE" />
            <appender-ref ref="FILE" />
            <appender-ref ref="ERROR_FILE" />
        </root>
        <logger name="xiaozhi" level="INFO" />
        <logger name="org.springframework.web" level="INFO" />
        <logger name="org.springboot.sample" level="INFO" />
    </springProfile>
    
    <!-- 生产环境配置 - 合并两个版本的最佳实践 -->
    <springProfile name="prod">
        <!-- 使用本地日志路径 -->
        <appender name="PROD_FILE" class="ch.qos.logback.core.rolling.RollingFileAppender">
            <file>${LOG_HOME}/xiaozhi-esp32-api.log</file>
            <rollingPolicy class="ch.qos.logback.core.rolling.SizeAndTimeBasedRollingPolicy">
                <fileNamePattern>${LOG_HOME}/xiaozhi-esp32-api.%d{yyyy-MM-dd}.%i.log</fileNamePattern>
                <maxFileSize>10MB</maxFileSize>
                <maxHistory>30</maxHistory>
                <totalSizeCap>2GB</totalSizeCap>
            </rollingPolicy>
            <encoder>
                <pattern>%d{yyyy-MM-dd HH:mm:ss.SSS} [%thread] %-5level %logger{50} - %msg%n</pattern>
                <charset>UTF-8</charset>
            </encoder>
        </appender>
        
        <!-- 生产环境错误日志 -->
        <appender name="PROD_ERROR_FILE" class="ch.qos.logback.core.rolling.RollingFileAppender">
            <file>${LOG_HOME}/error.log</file>
            <filter class="ch.qos.logback.classic.filter.ThresholdFilter">
                <level>ERROR</level>
            </filter>
            <rollingPolicy class="ch.qos.logback.core.rolling.SizeAndTimeBasedRollingPolicy">
<<<<<<< HEAD
                <!--日志文件输出的文件名-->
                <FileNamePattern>/system/logs/admin.%d{yyyy-MM-dd}.%i.log</FileNamePattern>
                <!--日志大小-->
                <maxFileSize>1MB</maxFileSize>
                <!--日志文件保留天数-->
                <maxHistory>7</maxHistory>
=======
                <fileNamePattern>${LOG_HOME}/error.%d{yyyy-MM-dd}.%i.log</fileNamePattern>
                <maxFileSize>10MB</maxFileSize>
                <maxHistory>30</maxHistory>
                <totalSizeCap>1GB</totalSizeCap>
>>>>>>> d2b6d5f0
            </rollingPolicy>
            <encoder>
                <pattern>%d{yyyy-MM-dd HH:mm:ss.SSS} [%thread] %-5level %logger{50} - %msg%n</pattern>
                <charset>UTF-8</charset>
            </encoder>
        </appender>
        
        <!-- 生产环境根日志配置 -->
        <root level="INFO">
            <appender-ref ref="PROD_FILE" />
            <appender-ref ref="PROD_ERROR_FILE" />
            <appender-ref ref="CONSOLE" />
        </root>
        
        <!-- 特定包的日志级别 -->
        <logger name="xiaozhi" level="INFO" />
        <logger name="org.springframework.web" level="ERROR" />
        <logger name="org.springboot.sample" level="ERROR" />
    </springProfile>
    
    <!-- 确保日志目录存在 -->
    <contextListener class="ch.qos.logback.classic.jul.LevelChangePropagator">
        <resetJUL>true</resetJUL>
    </contextListener>
</configuration><|MERGE_RESOLUTION|>--- conflicted
+++ resolved
@@ -2,22 +2,22 @@
 <configuration>
     <!-- 启用JansiConsoleAppender以确保控制台输出有颜色 -->
     <conversionRule conversionWord="clr" converterClass="org.springframework.boot.logging.logback.ColorConverter" />
-    
+
     <!-- 确保日志目录存在 -->
     <timestamp key="bySecond" datePattern="yyyyMMdd'T'HHmmss"/>
-    
+
     <!-- 定义日志文件存储位置 -->
     <property name="LOG_HOME" value="./logs" />
-    
+
     <!-- 使用自定义的初始化监听器确保日志目录存在 -->
     <define name="LOGBACK_DIR_CHECK" class="ch.qos.logback.core.property.FileExistsPropertyDefiner">
         <path>${LOG_HOME}</path>
         <createIfMissing>true</createIfMissing>
     </define>
-    
+
     <!-- 引入Spring Boot默认配置 -->
     <include resource="org/springframework/boot/logging/logback/defaults.xml" />
-    
+
     <!-- 控制台输出配置 -->
     <appender name="CONSOLE" class="ch.qos.logback.core.ConsoleAppender">
         <encoder>
@@ -25,7 +25,7 @@
             <charset>UTF-8</charset>
         </encoder>
     </appender>
-    
+
     <!-- 文件输出配置 - 所有日志 -->
     <appender name="FILE" class="ch.qos.logback.core.rolling.RollingFileAppender">
         <file>${LOG_HOME}/xiaozhi-esp32-api.log</file>
@@ -40,7 +40,7 @@
             <charset>UTF-8</charset>
         </encoder>
     </appender>
-    
+
     <!-- 文件输出配置 - 仅错误日志 -->
     <appender name="ERROR_FILE" class="ch.qos.logback.core.rolling.RollingFileAppender">
         <file>${LOG_HOME}/error.log</file>
@@ -58,7 +58,7 @@
             <charset>UTF-8</charset>
         </encoder>
     </appender>
-    
+
     <!-- 开发环境配置 -->
     <springProfile name="dev">
         <root level="INFO">
@@ -71,7 +71,7 @@
         <logger name="org.springframework.web" level="INFO" />
         <logger name="org.springboot.sample" level="INFO" />
     </springProfile>
-    
+
     <!-- 测试环境配置 -->
     <springProfile name="test">
         <root level="INFO">
@@ -83,7 +83,7 @@
         <logger name="org.springframework.web" level="INFO" />
         <logger name="org.springboot.sample" level="INFO" />
     </springProfile>
-    
+
     <!-- 生产环境配置 - 合并两个版本的最佳实践 -->
     <springProfile name="prod">
         <!-- 使用本地日志路径 -->
@@ -100,7 +100,7 @@
                 <charset>UTF-8</charset>
             </encoder>
         </appender>
-        
+
         <!-- 生产环境错误日志 -->
         <appender name="PROD_ERROR_FILE" class="ch.qos.logback.core.rolling.RollingFileAppender">
             <file>${LOG_HOME}/error.log</file>
@@ -108,39 +108,30 @@
                 <level>ERROR</level>
             </filter>
             <rollingPolicy class="ch.qos.logback.core.rolling.SizeAndTimeBasedRollingPolicy">
-<<<<<<< HEAD
-                <!--日志文件输出的文件名-->
-                <FileNamePattern>/system/logs/admin.%d{yyyy-MM-dd}.%i.log</FileNamePattern>
-                <!--日志大小-->
-                <maxFileSize>1MB</maxFileSize>
-                <!--日志文件保留天数-->
-                <maxHistory>7</maxHistory>
-=======
                 <fileNamePattern>${LOG_HOME}/error.%d{yyyy-MM-dd}.%i.log</fileNamePattern>
                 <maxFileSize>10MB</maxFileSize>
                 <maxHistory>30</maxHistory>
                 <totalSizeCap>1GB</totalSizeCap>
->>>>>>> d2b6d5f0
             </rollingPolicy>
             <encoder>
                 <pattern>%d{yyyy-MM-dd HH:mm:ss.SSS} [%thread] %-5level %logger{50} - %msg%n</pattern>
                 <charset>UTF-8</charset>
             </encoder>
         </appender>
-        
+
         <!-- 生产环境根日志配置 -->
         <root level="INFO">
             <appender-ref ref="PROD_FILE" />
             <appender-ref ref="PROD_ERROR_FILE" />
             <appender-ref ref="CONSOLE" />
         </root>
-        
+
         <!-- 特定包的日志级别 -->
         <logger name="xiaozhi" level="INFO" />
         <logger name="org.springframework.web" level="ERROR" />
         <logger name="org.springboot.sample" level="ERROR" />
     </springProfile>
-    
+
     <!-- 确保日志目录存在 -->
     <contextListener class="ch.qos.logback.classic.jul.LevelChangePropagator">
         <resetJUL>true</resetJUL>
