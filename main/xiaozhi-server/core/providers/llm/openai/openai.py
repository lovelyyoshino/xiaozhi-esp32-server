import openai
from config.logger import setup_logging
from core.utils.util import check_model_key
from core.providers.llm.base import LLMProviderBase

TAG = __name__
<<<<<<< HEAD
=======
logger = setup_logging()

>>>>>>> 27df97d7

class LLMProvider(LLMProviderBase):
    def __init__(self, config):
        self.model_name = config.get("model_name")
        self.api_key = config.get("api_key")
        if 'base_url' in config:
            self.base_url = config.get("base_url")
        else:
            self.base_url = config.get("url")
        self.max_tokens = config.get("max_tokens", 500)

        check_model_key("LLM", self.api_key)
        self.client = openai.OpenAI(api_key=self.api_key, base_url=self.base_url)

    def response(self, session_id, dialogue):
        try:
            responses = self.client.chat.completions.create(
                model=self.model_name,
                messages=dialogue,
                stream=True,
                max_tokens=self.max_tokens,
            )

            is_active = True
            for chunk in responses:
                try:
                    # 检查是否存在有效的choice且content不为空
                    delta = chunk.choices[0].delta if getattr(chunk, 'choices', None) else None
                    content = delta.content if hasattr(delta, 'content') else ''
                except IndexError:
                    content = ''
                if content:
                    # 处理标签跨多个chunk的情况
                    if '<think>' in content:
                        is_active = False
                        content = content.split('<think>')[0]
                    if '</think>' in content:
                        is_active = True
                        content = content.split('</think>')[-1]
                    if is_active:
                        yield content

        except Exception as e:
            self.logger.bind(tag=TAG).error(f"Error in response generation: {e}")

    def response_with_functions(self, session_id, dialogue, functions=None):
        try:
            stream = self.client.chat.completions.create(
                model=self.model_name,
                messages=dialogue,
                stream=True,
                tools=functions
            )

            for chunk in stream:
                yield chunk.choices[0].delta.content, chunk.choices[0].delta.tool_calls

        except Exception as e:
            self.logger.bind(tag=TAG).error(f"Error in function call streaming: {e}")
            yield {"type": "content", "content": f"【OpenAI服务响应异常: {e}】"}<|MERGE_RESOLUTION|>--- conflicted
+++ resolved
@@ -4,11 +4,8 @@
 from core.providers.llm.base import LLMProviderBase
 
 TAG = __name__
-<<<<<<< HEAD
-=======
 logger = setup_logging()
 
->>>>>>> 27df97d7
 
 class LLMProvider(LLMProviderBase):
     def __init__(self, config):
@@ -52,7 +49,7 @@
                         yield content
 
         except Exception as e:
-            self.logger.bind(tag=TAG).error(f"Error in response generation: {e}")
+            logger.bind(tag=TAG).error(f"Error in response generation: {e}")
 
     def response_with_functions(self, session_id, dialogue, functions=None):
         try:
