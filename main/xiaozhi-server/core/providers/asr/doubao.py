--- conflicted
+++ resolved
@@ -33,8 +33,6 @@
         self.max_retries = 3
         self.retry_delay = 2  # 重试延迟秒数
         self.recv_lock = asyncio.Lock()  # 添加接收锁
-<<<<<<< HEAD
-=======
         self.reconnect_lock = asyncio.Lock()  # 添加重连锁
         self.last_reconnect_time = 0  # 上次重连时间
         self.reconnect_cooldown = 1  # 增加重连冷却时间到10秒
@@ -50,7 +48,6 @@
         self._session_started = False  # 会话是否已开始
         self._session_finished = False  # 会话是否已结束
         self._session_close_event = asyncio.Event()  # 添加会话关闭事件
->>>>>>> 02d66e80
 
         self.appid = str(config.get("appid"))
         self.cluster = config.get("cluster")
@@ -78,10 +75,6 @@
         self.asr_ws = None
         self.forward_task = None
         self.conn = None
-<<<<<<< HEAD
-        self.asr_thread = None
-=======
->>>>>>> 02d66e80
 
     ###################################################################################
     # 豆包流式ASR重写父类的方法--开始
@@ -89,12 +82,6 @@
     async def open_audio_channels(self, conn):
         await super().open_audio_channels(conn)
 
-<<<<<<< HEAD
-        retry_count = 0
-        while retry_count < self.max_retries:
-            try:
-                # 确保关闭旧的连接
-=======
         async with self._session_lock:
             # 如果正在重连，等待重连完成
             if self.is_reconnecting:
@@ -107,7 +94,6 @@
                 logger.bind(tag=TAG).warning(
                     f"发现未关闭的会话 {self._current_session_id}，正在关闭..."
                 )
->>>>>>> 02d66e80
                 if self.asr_ws is not None:
                     try:
                         await self.asr_ws.close()
@@ -115,64 +101,6 @@
                         logger.bind(tag=TAG).warning(f"关闭旧连接时发生错误: {e}")
                     finally:
                         self.asr_ws = None
-<<<<<<< HEAD
-
-                headers = self.token_auth() if self.auth_method == "token" else None
-                self.asr_ws = await websockets.connect(
-                    self.ws_url,
-                    additional_headers=headers,
-                    max_size=1000000000,
-                    ping_interval=None,  # 禁用ping，因为服务器可能不支持
-                    ping_timeout=None,
-                    close_timeout=10,
-                )
-
-                # 发送初始化请求
-                request_params = self.construct_request(str(uuid.uuid4()))
-                try:
-                    payload_bytes = str.encode(json.dumps(request_params))
-                    payload_bytes = gzip.compress(payload_bytes)
-                    full_client_request = self.generate_header()
-                    full_client_request.extend((len(payload_bytes)).to_bytes(4, "big"))
-                    full_client_request.extend(payload_bytes)
-                    await self.asr_ws.send(full_client_request)
-                    logger.bind(tag=TAG).debug(f"发送初始化请求: {request_params}")
-                except Exception as e:
-                    logger.bind(tag=TAG).error(f"发送初始化请求失败: {e}")
-                    raise e
-
-                # 等待初始化响应
-                try:
-                    init_res = await self.asr_ws.recv()
-                    result = self.parse_response(init_res)
-                    logger.bind(tag=TAG).info(f"ASR服务初始化响应: {result}")
-                except Exception as e:
-                    logger.bind(tag=TAG).error(f"ASR服务初始化失败: {e}")
-                    raise e
-
-                # 启动接收ASR结果的异步任务
-                asr_priority = threading.Thread(
-                    target=self._start_monitor_asr_response_thread, daemon=True
-                )
-                asr_priority.start()
-                return
-
-            except websockets.exceptions.WebSocketException as e:
-                retry_count += 1
-                if retry_count < self.max_retries:
-                    logger.bind(tag=TAG).warning(
-                        f"WebSocket连接失败，正在进行第{retry_count}次重试: {e}"
-                    )
-                    await asyncio.sleep(self.retry_delay)
-                else:
-                    logger.bind(tag=TAG).error(
-                        f"WebSocket连接失败，已达到最大重试次数: {e}"
-                    )
-                    raise
-            except Exception as e:
-                logger.bind(tag=TAG).error(f"WebSocket连接发生未知错误: {e}")
-                raise
-=======
                         self._session_finished = True
                         self._session_close_event.set()
 
@@ -261,30 +189,10 @@
             finally:
                 self.is_reconnecting = False
                 self._session_close_event.set()
->>>>>>> 02d66e80
 
     async def receive_audio(self, audio, _):
         if not isinstance(audio, bytes):
             return
-<<<<<<< HEAD
-
-        try:
-            # 解码opus得到PCM数据
-            pcm_frame = self.decoder.decode(audio, 960)
-            payload = gzip.compress(pcm_frame)
-            audio_request = bytearray(self.generate_audio_default_header())
-            audio_request.extend(len(payload).to_bytes(4, "big"))
-            audio_request.extend(payload)
-            if self.asr_ws:
-                await self.asr_ws.send(audio_request)
-        except Exception as e:
-            logger.bind(tag=TAG).error(f"发送音频数据时发生错误: {e}")
-
-    ###################################################################################
-    # 豆包流式ASR重写父类的方法--结束
-    ###################################################################################
-
-=======
 
         try:
             # 解码opus得到PCM数据
@@ -302,7 +210,6 @@
     # 豆包流式ASR重写父类的方法--结束
     ###################################################################################
 
->>>>>>> 02d66e80
     def construct_request(self, reqid):
         req = {
             "app": {
@@ -380,33 +287,6 @@
             serial_method=JSON_SERIALIZATION,
             compression_type=GZIP_COMPRESSION,
         )
-<<<<<<< HEAD
-
-    def generate_last_audio_default_header(self):
-        # 最后一个音频片段标志
-        return self.generate_header(
-            version=PROTOCOL_VERSION,
-            message_type=CLIENT_AUDIO_ONLY_REQUEST,
-            message_type_specific_flags=NEG_SEQUENCE,  # 用 NEG_SEQUENCE 表示结束
-            serial_method=JSON_SERIALIZATION,
-            compression_type=GZIP_COMPRESSION,
-        )
-
-    def _start_monitor_asr_response_thread(self):
-        # 初始化链接
-        asyncio.run_coroutine_threadsafe(
-            self._forward_asr_results(), loop=self.conn.loop
-        )
-
-    async def _forward_asr_results(self):
-        try:
-            while not self.conn.stop_event.is_set():
-                try:
-                    if self.asr_ws is None:
-                        logger.bind(tag=TAG).info("尝试重新连接ASR服务...")
-                        await self.open_audio_channels(self.conn)
-                        continue
-=======
 
     def generate_last_audio_default_header(self):
         # 最后一个音频片段标志
@@ -469,16 +349,12 @@
                             )
                             await self.open_audio_channels(self.conn)
                             continue
->>>>>>> 02d66e80
 
                     # 使用锁来确保同一时间只有一个协程在接收数据
                     async with self.recv_lock:
                         response = await self.asr_ws.recv()
                         result = self.parse_response(response)
-<<<<<<< HEAD
-=======
-
->>>>>>> 02d66e80
+
                     # 检查是否需要重连
                     if result.get("need_reconnect", False):
                         logger.bind(tag=TAG).info(
@@ -494,8 +370,6 @@
                             finally:
                                 self.asr_ws = None
                         continue
-<<<<<<< HEAD
-=======
 
                     if "payload_msg" in result:
                         if "result" in result["payload_msg"]:
@@ -529,79 +403,19 @@
                         logger.bind(tag=TAG).error(f"ASR监听发生错误: {e}")
                         await asyncio.sleep(self.retry_delay)
                         continue
->>>>>>> 02d66e80
-
-                    if "payload_msg" in result:
-                        if "result" in result["payload_msg"]:
-                            # 检查是否有utterances并且definite为True
-                            utterances = result["payload_msg"]["result"][0].get(
-                                "utterances", []
-                            )
-                            for utterance in utterances:
-                                if utterance.get("definite", False):
-                                    self.text = utterance["text"]
-                                    await self.handle_voice_stop(None)
-                                    break
-                except websockets.ConnectionClosed:
-                    logger.bind(tag=TAG).debug("ASR服务连接已关闭，准备重连...")
-                    # 确保关闭旧连接
-                    if self.asr_ws is not None:
-                        try:
-                            await self.asr_ws.close()
-                        except Exception as e:
-                            logger.bind(tag=TAG).warning(f"关闭旧连接时发生错误: {e}")
-                        finally:
-                            self.asr_ws = None
-
-                    retry_count = 0
-                    while (
-                        retry_count < self.max_retries
-                        and not self.conn.stop_event.is_set()
-                    ):
-                        try:
-                            logger.bind(tag=TAG).info(
-                                f"正在进行第{retry_count + 1}次重连尝试..."
-                            )
-                            await self.open_audio_channels(self.conn)
-                            break
-                        except Exception as e:
-                            retry_count += 1
-                            if retry_count < self.max_retries:
-                                logger.bind(tag=TAG).warning(
-                                    f"重连失败，等待{self.retry_delay}秒后重试: {e}"
-                                )
-                                await asyncio.sleep(self.retry_delay)
-                            else:
-                                logger.bind(tag=TAG).error(
-                                    f"重连失败，已达到最大重试次数: {e}"
-                                )
-                                await asyncio.sleep(
-                                    self.retry_delay
-                                )  # 继续等待，以便后续重试
-                except Exception as e:
-                    if not self.conn.stop_event.is_set():
-                        await asyncio.sleep(2)  # 增加重试延迟
+
         except Exception as e:
             logger.bind(tag=TAG).error(f"ASR监听线程发生错误: {e}")
             # 确保在发生严重错误时也能继续尝试重连
             if not self.conn.stop_event.is_set():
                 await asyncio.sleep(self.retry_delay)
                 await self._forward_asr_results()  # 递归重试
-<<<<<<< HEAD
 
     async def speech_to_text(self, opus_data, session_id):
         result = self.text
         self.text = ""  # 清空text
         return result, None
 
-=======
-
-    async def speech_to_text(self, opus_data, session_id):
-        result = self.text
-        self.text = ""  # 清空text
-        return result, None
-
->>>>>>> 02d66e80
     def parse_response(self, res: bytes) -> dict:
         """
         解析 ASR 服务返回的二进制响应。
@@ -682,14 +496,6 @@
             logger.bind(tag=TAG).debug(
                 f"ASR错误: {error_message} (错误码: {error_code})"
             )
-<<<<<<< HEAD
-
-            # 如果是识别相关错误（>=1020），标记需要重连
-            if error_code >= 1020:
-                result["need_reconnect"] = True
-
-        return result
-=======
 
             # 如果是识别相关错误，标记需要重连
             if error_code >= 1020 or error_code == 1001:
@@ -725,5 +531,4 @@
 
     async def close(self):
         """资源清理方法"""
-        await self.close_session()
->>>>>>> 02d66e80
+        await self.close_session()